# Copyright (C) 2013 Matthew C. Zwier and Lillian T. Chong
#
# This file is part of WESTPA.
#
# WESTPA is free software: you can redistribute it and/or modify
# it under the terms of the GNU General Public License as published by
# the Free Software Foundation, either version 3 of the License, or
# (at your option) any later version.
#
# WESTPA is distributed in the hope that it will be useful,
# but WITHOUT ANY WARRANTY; without even the implied warranty of
# MERCHANTABILITY or FITNESS FOR A PARTICULAR PURPOSE.  See the
# GNU General Public License for more details.
#
# You should have received a copy of the GNU General Public License
# along with WESTPA.  If not, see <http://www.gnu.org/licenses/>.

'''Numpy/HDF5 data types shared among several WESTPA tools'''

import numpy

# Pick up a few data types from the WEST core if possible
try:
    from west.data_manager import n_iter_dtype, seg_id_dtype, weight_dtype
except ImportError:
    n_iter_dtype = numpy.uint32
    seg_id_dtype = numpy.int64
    weight_dtype = numpy.float64

# A quantity averaged over iterations
iter_block_ci_dtype = numpy.dtype([('iter_start', n_iter_dtype),
                                   ('iter_stop', n_iter_dtype),
                                   ('expected', numpy.float64),
                                   ('ci_lbound', numpy.float64),
                                   ('ci_ubound', numpy.float64),
                                   ('sterr', numpy.float64),
<<<<<<< HEAD
                                   ('corr_len', n_iter_dtype)])
=======
                                   ('corr_len', n_iter_dtype)])

# A quantity to store event duration distribution stuff.
# Comes from the old w_kinetics.

ed_list_dtype       = numpy.dtype([('istate', numpy.uint16), 
                                   ('fstate', numpy.uint16), 
                                   ('duration', numpy.float64),
                                   ('weight', numpy.float64), 
                                   ('seg_id', seg_id_dtype)])
>>>>>>> 55c9e00c
<|MERGE_RESOLUTION|>--- conflicted
+++ resolved
@@ -34,9 +34,6 @@
                                    ('ci_lbound', numpy.float64),
                                    ('ci_ubound', numpy.float64),
                                    ('sterr', numpy.float64),
-<<<<<<< HEAD
-                                   ('corr_len', n_iter_dtype)])
-=======
                                    ('corr_len', n_iter_dtype)])
 
 # A quantity to store event duration distribution stuff.
@@ -46,5 +43,4 @@
                                    ('fstate', numpy.uint16), 
                                    ('duration', numpy.float64),
                                    ('weight', numpy.float64), 
-                                   ('seg_id', seg_id_dtype)])
->>>>>>> 55c9e00c
+                                   ('seg_id', seg_id_dtype)])