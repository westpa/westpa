--- conflicted
+++ resolved
@@ -14,8 +14,4 @@
                        nested_to_flat_matrix, nested_to_flat_vector, #@UnresolvedImport
                        flat_to_nested_matrix, flat_to_nested_vector, find_macrostate_transitions, #@UnresolvedImport
                        sequence_macro_flux_to_rate, sequence_macro_flux_to_rate_bs) #@UnresolvedImport
-<<<<<<< HEAD
-
-=======
 from events import WKinetics
->>>>>>> 55c9e00c
