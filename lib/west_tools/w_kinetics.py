# Copyright (C) 2013 Matthew C. Zwier and Lillian T. Chong
#
# This file is part of WESTPA.
#
# WESTPA is free software: you can redistribute it and/or modify
# it under the terms of the GNU General Public License as published by
# the Free Software Foundation, either version 3 of the License, or
# (at your option) any later version.
#
# WESTPA is distributed in the hope that it will be useful,
# but WITHOUT ANY WARRANTY; without even the implied warranty of
# MERCHANTABILITY or FITNESS FOR A PARTICULAR PURPOSE.  See the
# GNU General Public License for more details.
#
# You should have received a copy of the GNU General Public License
# along with WESTPA.  If not, see <http://www.gnu.org/licenses/>.

from westtools import (WESTMasterCommand, WESTParallelTool, WESTDataReader, IterRangeSelection, WESTSubcommand,
                       ProgressIndicatorComponent)

from w_direct import DKinetics

# Just a shim to make sure everything works and is backwards compatible.

class WKinetics(DKinetics):
    subcommand = 'trace'
    help_text = 'averages and CIs for path-tracing kinetics analysis'
    default_output_file = 'kintrace.h5'

<<<<<<< HEAD
    def add_args(self, parser):
        self.data_reader.add_args(parser)
        self.iter_range.add_args(parser)
        
        iogroup = parser.add_argument_group('input/output options')
        iogroup.add_argument('-a', '--assignments', default='assign.h5',
                             help='''Bin assignments and macrostate definitions are in ASSIGNMENTS
                                (default: %(default)s).''')
        # default_kinetics_file will be picked up as a class attribute from the appropriate
        # subclass
        iogroup.add_argument('-o', '--output', dest='output', default=self.default_kinetics_file,
                             help='''Store results in OUTPUT (default: %(default)s).''')
        iogroup.add_argument('--no-compression', dest='compression', action='store_false',
                             help='''Do not store kinetics results compressed. This can increase disk
                             use about 100-fold, but can dramatically speed up subsequent analysis
                             for "w_kinavg matrix". Default: compress kinetics results.''')
        agroup = parser.add_argument_group('other options')
        agroup.add_argument('--config-from-file', dest='config_from_file', action='store_true', 
                            help='''Load bins/macrostates from a scheme specified in west.cfg.''')
        agroup.add_argument('--scheme-name', dest='scheme',
                            help='''Name of scheme specified in west.cfg.''')
        self.progress.add_args(parser)
        parser.set_defaults(compression=True)
        
    def process_args(self, args):
        self.progress.process_args(args)
        self.data_reader.process_args(args)
        with self.data_reader:
            self.iter_range.process_args(args)
        if args.config_from_file == False:
            self.assignments_file = h5io.WESTPAH5File(args.assignments, 'r')
            self.output_file = h5io.WESTPAH5File(args.output, 'w', creating_program=True)
        if args.config_from_file:
            if not args.scheme:
                raise ValueError('A scheme must be specified.')
            else:
                self.load_config_from_west(args.scheme)
        h5io.stamp_creator_data(self.output_file)
        if not self.iter_range.check_data_iter_range_least(self.assignments_file):
            raise ValueError('assignments do not span the requested iterations')
        self.do_compression = args.compression

    def load_config_from_west(self, scheme):
        try:
            config = westpa.rc.config['west']['w_ipython']
        except:
            raise ValueError('There is no configuration file specified.')
        import os
        path = os.path.join(os.getcwd(), config['directory'], scheme)
        try:
            os.mkdir(config['directory'])
            os.mkdir(path)
        except:
            pass
        self.output_file = h5io.WESTPAH5File(os.path.join(path, 'kintrace.h5'), 'w', creating_program=True)
        self.assignments_file = h5io.WESTPAH5File(os.path.join(path, 'assign.h5'), 'r')
        
=======
>>>>>>> 656ac714

class WDirect(WESTMasterCommand, WESTParallelTool):
    prog='w_kinetics'
    subcommands = [WKinetics]
    subparsers_title = 'calculate state-to-state kinetics by tracing trajectories'
    description = '''\
Calculate state-to-state rates and transition event durations by tracing
trajectories.

A bin assignment file (usually "assign.h5") including trajectory labeling
is required (see "w_assign --help" for information on generating this file).

The output generated by this program is used as input for the ``w_kinavg``
tool, which converts the flux data in the output file into average rates
with confidence intervals. See ``w_kinavg trace --help`` for more 
information.

-----------------------------------------------------------------------------
Output format
-----------------------------------------------------------------------------

The output file (-o/--output, by default "kintrace.h5") contains the
following datasets:

  ``/conditional_fluxes`` [iteration][state][state]
    *(Floating-point)* Macrostate-to-macrostate fluxes. These are **not**
    normalized by the population of the initial macrostate.

  ``/conditional_arrivals`` [iteration][stateA][stateB]
    *(Integer)* Number of trajectories arriving at state *stateB* in a given
    iteration, given that they departed from *stateA*.
    
  ``/total_fluxes`` [iteration][state]
    *(Floating-point)* Total flux into a given macrostate.
    
  ``/arrivals`` [iteration][state]
    *(Integer)* Number of trajectories arriving at a given state in a given
    iteration, regardless of where they originated.

  ``/duration_count`` [iteration]
    *(Integer)* The number of event durations recorded in each iteration.
    
  ``/durations`` [iteration][event duration]
    *(Structured -- see below)*  Event durations for transition events ending
    during a given iteration. These are stored as follows:
      
      istate
        *(Integer)* Initial state of transition event.
      fstate
        *(Integer)* Final state of transition event.
      duration
        *(Floating-point)* Duration of transition, in units of tau.
      weight
        *(Floating-point)* Weight of trajectory at end of transition, **not**
        normalized by initial state population.

Because state-to-state fluxes stored in this file are not normalized by
initial macrostate population, they cannot be used as rates without further
processing. The ``w_kinavg`` command is used to perform this normalization
while taking statistical fluctuation and correlation into account. See 
``w_kinavg trace --help`` for more information.  Target fluxes (total flux
into a given state) require no such normalization.

-----------------------------------------------------------------------------
Command-line options
-----------------------------------------------------------------------------
'''

if __name__ == '__main__':
    print('WARNING: {} is being deprecated.  Please use w_direct instead.'.format(WDirect.prog))
    import sys
    try:
        if sys.argv[1] != 'trace':
            sys.argv.insert(1, 'trace')
    except:
        sys.argv.insert(1, 'trace')
    WDirect().main()<|MERGE_RESOLUTION|>--- conflicted
+++ resolved
@@ -27,66 +27,6 @@
     help_text = 'averages and CIs for path-tracing kinetics analysis'
     default_output_file = 'kintrace.h5'
 
-<<<<<<< HEAD
-    def add_args(self, parser):
-        self.data_reader.add_args(parser)
-        self.iter_range.add_args(parser)
-        
-        iogroup = parser.add_argument_group('input/output options')
-        iogroup.add_argument('-a', '--assignments', default='assign.h5',
-                             help='''Bin assignments and macrostate definitions are in ASSIGNMENTS
-                                (default: %(default)s).''')
-        # default_kinetics_file will be picked up as a class attribute from the appropriate
-        # subclass
-        iogroup.add_argument('-o', '--output', dest='output', default=self.default_kinetics_file,
-                             help='''Store results in OUTPUT (default: %(default)s).''')
-        iogroup.add_argument('--no-compression', dest='compression', action='store_false',
-                             help='''Do not store kinetics results compressed. This can increase disk
-                             use about 100-fold, but can dramatically speed up subsequent analysis
-                             for "w_kinavg matrix". Default: compress kinetics results.''')
-        agroup = parser.add_argument_group('other options')
-        agroup.add_argument('--config-from-file', dest='config_from_file', action='store_true', 
-                            help='''Load bins/macrostates from a scheme specified in west.cfg.''')
-        agroup.add_argument('--scheme-name', dest='scheme',
-                            help='''Name of scheme specified in west.cfg.''')
-        self.progress.add_args(parser)
-        parser.set_defaults(compression=True)
-        
-    def process_args(self, args):
-        self.progress.process_args(args)
-        self.data_reader.process_args(args)
-        with self.data_reader:
-            self.iter_range.process_args(args)
-        if args.config_from_file == False:
-            self.assignments_file = h5io.WESTPAH5File(args.assignments, 'r')
-            self.output_file = h5io.WESTPAH5File(args.output, 'w', creating_program=True)
-        if args.config_from_file:
-            if not args.scheme:
-                raise ValueError('A scheme must be specified.')
-            else:
-                self.load_config_from_west(args.scheme)
-        h5io.stamp_creator_data(self.output_file)
-        if not self.iter_range.check_data_iter_range_least(self.assignments_file):
-            raise ValueError('assignments do not span the requested iterations')
-        self.do_compression = args.compression
-
-    def load_config_from_west(self, scheme):
-        try:
-            config = westpa.rc.config['west']['w_ipython']
-        except:
-            raise ValueError('There is no configuration file specified.')
-        import os
-        path = os.path.join(os.getcwd(), config['directory'], scheme)
-        try:
-            os.mkdir(config['directory'])
-            os.mkdir(path)
-        except:
-            pass
-        self.output_file = h5io.WESTPAH5File(os.path.join(path, 'kintrace.h5'), 'w', creating_program=True)
-        self.assignments_file = h5io.WESTPAH5File(os.path.join(path, 'assign.h5'), 'r')
-        
-=======
->>>>>>> 656ac714
 
 class WDirect(WESTMasterCommand, WESTParallelTool):
     prog='w_kinetics'
