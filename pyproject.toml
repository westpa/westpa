--- conflicted
+++ resolved
@@ -5,11 +5,7 @@
 requires = [
     "setuptools>=40.8.0",
     "wheel",
-<<<<<<< HEAD
-    "Cython>=0.29.16",  # Note: sync with setup.py
-=======
     "Cython>=0.29.16; python_version >='3.10'",  # Note: sync with setup.py
->>>>>>> 546405c1
     "Cython<3.0.3, >=0.29.16; python_version < '3.10'",
     "oldest-supported-numpy",
     "scipy>=0.19.1",
