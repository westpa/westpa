import sys

from setuptools import setup, Extension, find_packages

import versioneer


def extensions():
    from Cython.Build import cythonize
    from numpy import get_include as np_get_include

    np_inc = np_get_include()

    common_cflags = [
        '-O3',
    ]

    fasthist_module = Extension(
        'westpa.fasthist._fasthist',
        sources=['src/westpa/fasthist/_fasthist.pyx'],
        include_dirs=[np_inc],
        extra_compile_args=common_cflags,
    )

    trajtree_module = Extension(
        'westpa.trajtree._trajtree',
        sources=['src/westpa/trajtree/_trajtree.pyx'],
        include_dirs=[np_inc],
        extra_compile_args=common_cflags,
    )

    mclib_module = Extension(
        'westpa.mclib._mclib', sources=['src/westpa/mclib/_mclib.pyx'], include_dirs=[np_inc], extra_compile_args=common_cflags
    )

    binning_module = Extension(
        'westpa.core.binning._assign',
        sources=['src/westpa/core/binning/_assign.pyx'],
        include_dirs=[np_inc],
        extra_compile_args=common_cflags,
    )

    kinetics_module = Extension(
        'westpa.core.kinetics._kinetics',
        sources=['src/westpa/core/kinetics/_kinetics.pyx'],
        include_dirs=[np_inc],
        extra_compile_args=common_cflags,
    )

    reweight_module = Extension(
        'westpa.core.reweight._reweight',
        sources=['src/westpa/core/reweight/_reweight.pyx'],
        include_dirs=[np_inc],
        extra_compile_args=common_cflags,
    )

    exts = [fasthist_module, trajtree_module, mclib_module, binning_module, kinetics_module, reweight_module]

    exts = cythonize(exts, language_level=sys.version_info[0])

    return exts


console_scripts_core = [
    'w_fork = westpa.cli.core.w_fork:entry_point',
    'w_states = westpa.cli.core.w_states:entry_point',
    'w_run = westpa.cli.core.w_run:entry_point',
    'w_truncate = westpa.cli.core.w_truncate:entry_point',
    'w_init = westpa.cli.core.w_init:entry_point',
    'w_succ = westpa.cli.core.w_succ:entry_point',
]

console_scripts_tools = [
    'w_direct = westpa.cli.tools.w_direct:entry_point',
    'w_dumpsegs = westpa.cli.tools.w_dumpsegs:entry_point',
    'w_postanalysis_matrix = westpa.cli.tools.w_postanalysis_matrix:entry_point',
    'w_select = westpa.cli.tools.w_select:entry_point',
    'w_ntop = westpa.cli.tools.w_ntop:entry_point',
    'w_kinavg = westpa.cli.tools.w_kinavg:entry_point',
    'w_eddist = westpa.cli.tools.w_eddist:entry_point',
    'w_assign = westpa.cli.tools.w_assign:entry_point',
    'w_trace = westpa.cli.tools.w_trace:entry_point',
    'w_crawl = westpa.cli.tools.w_crawl:entry_point',
    'w_kinetics = westpa.cli.tools.w_kinetics:entry_point',
    'w_fluxanl = westpa.cli.tools.w_fluxanl:entry_point',
    'w_reweight = westpa.cli.tools.w_reweight:entry_point',
    'w_pdist = westpa.cli.tools.w_pdist:entry_point',
    'w_ipa = westpa.cli.tools.w_ipa:entry_point',
    'w_bins = westpa.cli.tools.w_bins:entry_point',
    'w_stateprobs = westpa.cli.tools.w_stateprobs:entry_point',
    'w_postanalysis_reweight = westpa.cli.tools.w_postanalysis_reweight:entry_point',
    'ploterr = westpa.cli.tools.ploterr:entry_point',
    'plothist = westpa.cli.tools.plothist:entry_point',
    'w_multi_west = westpa.cli.tools.w_multi_west:entry_point',
]

console_scripts = console_scripts_core + console_scripts_tools

CLASSIFIERS = [
    "Development Status :: 5 - Production/Stable",
    "Intended Audience :: Developers",
    "Intended Audience :: Science/Research",
    "License :: OSI Approved :: MIT License",
    "Operating System :: POSIX",
    "Programming Language :: Python",
    "Programming Language :: Python :: 3",
    "Programming Language :: Cython",
]

INSTALL_REQUIRES = [
    "numpy >= 1.16.0",
    "scipy >= 0.19.1",
    "h5py >= 2.10",
    "pyyaml",
    "pyzmq",
    "matplotlib",
    "blessings",
    "ipykernel",
<<<<<<< HEAD
    "mdtraj"
]

SETUP_REQUIRES = [
    "numpy>=1.16.0",
    "scipy>=0.19.1",
    "Cython>=0.29.16"
=======
    "tqdm",
>>>>>>> a5861b04
]

EXTRAS_REQUIRE = {
    "tests": ["pytest", "pytest-cov", "nose"],
    "mpi": ["mpi4py"],
}

EXTRAS_REQUIRE["dev"] = EXTRAS_REQUIRE["tests"] + ["pre-commit"]


metadata = dict(
    name='openeye-westpa',
    url='http://github.com/westpa/westpa',
    license='MIT',
    long_description=open('README.rst', encoding='utf8').read(),
    version="2020.3.7", #versioneer.get_version(),
    keywords='',
    # cmdclass=versioneer.get_cmdclass(),
    python_requires=">=3.6",
    zip_safe=False,
    classifiers=CLASSIFIERS,
    entry_points={'console_scripts': console_scripts},
    install_requires=INSTALL_REQUIRES,
    setup_requires=SETUP_REQUIRES,
    extras_require=EXTRAS_REQUIRE,
    package_data={},
    packages=find_packages(where='src'),
    package_dir={"": "src"},
)


if __name__ == '__main__':
    from sys import argv

    if argv[1] != "egg_info":
        metadata['ext_modules'] = extensions()

    setup(**metadata)<|MERGE_RESOLUTION|>--- conflicted
+++ resolved
@@ -116,7 +116,6 @@
     "matplotlib",
     "blessings",
     "ipykernel",
-<<<<<<< HEAD
     "mdtraj"
 ]
 
@@ -124,9 +123,7 @@
     "numpy>=1.16.0",
     "scipy>=0.19.1",
     "Cython>=0.29.16"
-=======
     "tqdm",
->>>>>>> a5861b04
 ]
 
 EXTRAS_REQUIRE = {
