--- conflicted
+++ resolved
@@ -17,10 +17,7 @@
     ----------
     h5filename : str or file-like object, default 'west.h5'
         Pathname or stream of a main WESTPA HDF5 data file.
-<<<<<<< HEAD
-=======
-
->>>>>>> 2ee5ec92
+
 
     """
 
@@ -34,7 +31,6 @@
 
     def __exit__(self, exc_type, exc_val, traceback):
         self.close()
-<<<<<<< HEAD
 
     @classmethod
     def open(cls, h5filename='west.h5'):
@@ -49,7 +45,7 @@
         return cls(h5filename)
 
     def close(self):
-        """Close the Run instance by closing the underlying WESTPA HDF5 file."""
+        """Close the Run instance by closing the underlying WEST HDF5 file."""
         self.h5file.close()
 
     @property
@@ -61,34 +57,6 @@
     def h5filename(self):
         return self.h5file.filename
 
-=======
-
-    @classmethod
-    def open(cls, h5filename='west.h5'):
-        """Alternate constructor.
-
-        Parameters
-        ----------
-        h5filename : str or file-like object, default 'west.h5'
-            Pathname or stream of a main WESTPA HDF5 data file.
-
-        """
-        return cls(h5filename)
-
-    def close(self):
-        """Close the Run instance by closing the underlying WEST HDF5 file."""
-        self.h5file.close()
-
-    @property
-    def closed(self):
-        """bool: Whether the Run instance is closed."""
-        return not bool(self.h5file)
-
-    @property
-    def h5filename(self):
-        return self.h5file.filename
-
->>>>>>> 2ee5ec92
     @h5filename.setter
     def h5filename(self, value):
         try:
@@ -331,13 +299,8 @@
     def basis_state_summaries(self):
         """pd.DataFrame: Basis state summary data."""
         df = pd.DataFrame(self.h5group['ibstates']['bstate_index'][:])
-<<<<<<< HEAD
         df['label'] = tostr(df['label'].str)
         df['auxref'] = tostr(df['auxref'].str)
-=======
-        df['label'] = df['label'].str.decode('UTF-8')
-        df['auxref'] = df['auxref'].str.decode('UTF-8')
->>>>>>> 2ee5ec92
         return df
 
     @property
@@ -357,7 +320,6 @@
     def has_target_states(self):
         """bool: Whether target (sink) states are defined for this iteration."""
         return 'tstates' in self.h5group
-<<<<<<< HEAD
 
     @property
     def target_state_summaries(self):
@@ -366,15 +328,6 @@
             df = pd.DataFrame(self.h5group['tstates']['index'][:])
             df['label'] = tostr(df['label'].str)
 
-=======
-
-    @property
-    def target_state_summaries(self):
-        """pd.DataFrame or None: Target state summary data."""
-        if self.has_target_states:
-            df = pd.DataFrame(self.h5group['tstates']['index'][:])
-            df['label'] = df['label'].str.decode('UTF-8')
->>>>>>> 2ee5ec92
             return df
         else:
             return None
@@ -454,17 +407,10 @@
         row = self.h5group['ibstates']['bstate_index'][index]
         pcoord = self.h5group['ibstates']['bstate_pcoord'][index]
         return BasisState(
-<<<<<<< HEAD
             tostr(row['label']),
             row['probability'],
             pcoord=pcoord,
             auxref=tostr(row['auxref']),
-=======
-            row['label'].decode(),
-            row['probability'],
-            pcoord=pcoord,
-            auxref=row['auxref'].decode(),
->>>>>>> 2ee5ec92
             state_id=index,
         )
 
@@ -484,11 +430,7 @@
         """
         row = self.h5group['tstates']['index'][index]
         pcoord = self.h5group['tstates']['pcoord'][index]
-<<<<<<< HEAD
         return TargetState(tostr(row['label']), pcoord, state_id=index)
-=======
-        return TargetState(row['label'].decode(), pcoord, state_id=index)
->>>>>>> 2ee5ec92
 
     def __iter__(self):
         return iter(self.walkers)
@@ -558,8 +500,6 @@
         df['status'] = [name.split('_')[-1] for name in names]
 
         return df.iloc[0]
-<<<<<<< HEAD
-=======
 
     def _create_parent_object(self, parent_id):
         if parent_id >= 0:
@@ -586,39 +526,12 @@
             pcoord=self.iteration.h5group['ibstates']['istate_pcoord'][istate_id],
             basis_state=bstate,
         )
->>>>>>> 2ee5ec92
 
     @property
     def parent(self):
         """Walker or InitialState: The parent of the walker."""
         parent_id = self.iteration.h5group['seg_index']['parent_id'][self.index]
 
-<<<<<<< HEAD
-        if parent_id >= 0:
-            return Walker(parent_id, self.iteration.prev)
-
-        istate_id = -(parent_id + 1)
-        row = self.iteration.h5group['ibstates']['istate_index'][istate_id]
-
-        # Initial states may or may not be generated from a basis state.
-        bstate_id = row['basis_state_id']
-        try:
-            bstate = self.iteration.basis_state(bstate_id)
-        except IndexError:
-            bstate = None
-            bstate_id = None
-
-        return InitialState(
-            istate_id,
-            bstate_id,
-            row['iter_created'],
-            iter_used=row['iter_used'],
-            istate_type=row['istate_type'],
-            istate_status=row['istate_status'],
-            pcoord=self.iteration.h5group['ibstates']['istate_pcoord'][istate_id],
-            basis_state=bstate,
-        )
-=======
         return self._create_parent_object(parent_id)
 
     def _get_wtg_parent_ids(self):
@@ -637,7 +550,6 @@
 
         for pid in wtg_parent_ids:
             yield self._create_parent_object(pid)
->>>>>>> 2ee5ec92
 
     @property
     def children(self):
@@ -647,8 +559,6 @@
             return ()
         indices = np.flatnonzero(next.h5group['seg_index']['parent_id'] == self.index)
         return (Walker(index, next) for index in indices)
-<<<<<<< HEAD
-=======
 
     @property
     def wtg_children(self):
@@ -670,7 +580,6 @@
                 children.append(walker)
 
         return tuple(children)
->>>>>>> 2ee5ec92
 
     @property
     def recycled(self):
