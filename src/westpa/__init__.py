--- conflicted
+++ resolved
@@ -9,10 +9,6 @@
 
 rc = _rc.WESTRC()
 
-<<<<<<< HEAD
-__version__ = "2021.2.1"  # get_versions()["version"]
-=======
 __version__ = "2022.1.1"
->>>>>>> d4f4cbe1
 
 del get_versions