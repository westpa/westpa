import logging
import math
import operator
import random

import numpy as np

import westpa
from .segment import Segment
from .states import InitialState

log = logging.getLogger(__name__)


def _group_walkers_identity(we_driver, ibin, **kwargs):
    log.debug('using we_driver._group_walkers_identity')
    bin_set = we_driver.next_iter_binning[ibin]
    list_bins = [set()]
    for i in bin_set:
        list_bins[0].add(i)
    return list_bins


class ConsistencyError(RuntimeError):
    pass


class AccuracyError(RuntimeError):
    pass


class NewWeightEntry:
    NW_SOURCE_RECYCLED = 0

    def __init__(
        self,
        source_type,
        weight,
        prev_seg_id=None,
        prev_init_pcoord=None,
        prev_final_pcoord=None,
        new_init_pcoord=None,
        target_state_id=None,
        initial_state_id=None,
    ):
        self.source_type = source_type
        self.weight = weight
        self.prev_seg_id = prev_seg_id
        self.prev_init_pcoord = np.asarray(prev_init_pcoord) if prev_init_pcoord is not None else None
        self.prev_final_pcoord = np.asarray(prev_final_pcoord) if prev_final_pcoord is not None else None
        self.new_init_pcoord = np.asarray(new_init_pcoord) if new_init_pcoord is not None else None
        self.target_state_id = target_state_id
        self.initial_state_id = initial_state_id

    def __repr__(self):
        return '<{} object at 0x{:x}: weight={self.weight:g} target_state_id={self.target_state_id} prev_final_pcoord={self.prev_final_pcoord}>'.format(
            self.__class__.__name__, id(self), self=self
        )


class WEDriver:
    '''A class implemented Huber & Kim's weighted ensemble algorithm over Segment objects.
    This class handles all binning, recycling, and preparation of new Segment objects for the
    next iteration. Binning is accomplished using system.bin_mapper, and per-bin target counts
    are from system.bin_target_counts.

    The workflow is as follows:

      1) Call `new_iteration()` every new iteration, providing any recycling targets that are
         in force and any available initial states for recycling.
      2) Call `assign()` to assign segments to bins based on their initial and end points. This
         returns the number of walkers that were recycled.
      3) Call `run_we()`, optionally providing a set of initial states that will be used to
         recycle walkers.

    Note the presence of flux_matrix, transition_matrix,
    current_iter_segments, next_iter_segments, recycling_segments,
    initial_binning, final_binning, next_iter_binning, and new_weights (to be documented soon).
    '''

    weight_split_threshold = 2.0
    weight_merge_cutoff = 1.0
<<<<<<< HEAD
    total_walkers = 100
=======
    largest_allowed_weight = 1.0
    smallest_allowed_weight = 1e-323
>>>>>>> bca6740c

    def __init__(self, rc=None, system=None):
        self.rc = rc or westpa.rc
        self.system = system or self.rc.get_system_driver()

        # Whether to adjust counts to exactly match target count
        self.do_adjust_counts = True

        # bin mapper and per-bin target counts (see new_iteration for initialization)
        self.bin_mapper = None
        self.bin_target_counts = None

        # Mapping of bin index to target state
        self.target_states = None

        # binning on initial points
        self.initial_binning = None

        # binning on final points (pre-WE)
        self.final_binning = None

        # binning on initial points for next iteration
        self.next_iter_binning = None

        # Flux and rate matrices for the current iteration
        self.flux_matrix = None
        self.transition_matrix = None

        # Information on new weights (e.g. from recycling) for the next iteration
        self.new_weights = None

        # Set of initial states passed to run_we() that are actually used for
        # recycling targets
        self.used_initial_states = None

        self.avail_initial_states = None

        # Make property for grouping function.
        self.subgroup_function = _group_walkers_identity
        self.subgroup_function_kwargs = {}

        self.process_config()

    def process_config(self):
        config = self.rc.config

        config.require_type_if_present(['west', 'we', 'adjust_counts'], bool)

        self.do_adjust_counts = config.get(['west', 'we', 'adjust_counts'], True)
        log.info('Adjust counts to exactly match target_counts: {}'.format(self.do_adjust_counts))

        self.weight_split_threshold = config.get(['west', 'we', 'weight_split_threshold'], self.weight_split_threshold)
        log.info('Split threshold: {}'.format(self.weight_split_threshold))

        self.weight_merge_cutoff = config.get(['west', 'we', 'weight_merge_cutoff'], self.weight_merge_cutoff)
        log.info('Merge cutoff: {}'.format(self.weight_merge_cutoff))

<<<<<<< HEAD
        config.require_type_if_present(['west', 'we', 'constant_walkers'], bool)

        self.constant_walkers = config.get(['west', 'we', 'constant_walkers'], False)
        log.info('Keep number of walkers consistent: {}'.format(self.constant_walkers))

        self.total_walkers = config.get(['west', 'we', 'total_walkers'], self.total_walkers)
        log.info('Number of total walkers in the simulation: {}'.format(self.total_walkers))
=======
        self.largest_allowed_weight = config.get(['west', 'we', 'largest_allowed_weight'], self.largest_allowed_weight)
        log.info('Largest allowed weight: {}'.format(self.largest_allowed_weight))

        self.smallest_allowed_weight = config.get(['west', 'we', 'smallest_allowed_weight'], self.smallest_allowed_weight)
        log.info('Smallest allowed_weight: {}'.format(self.smallest_allowed_weight))

        # Checking to see if weight thresholds are valid
        if (not np.issubdtype(type(self.largest_allowed_weight), np.floating)) or (
            not np.issubdtype(type(self.smallest_allowed_weight), np.floating)
        ):
            try:
                # Trying to self correct
                self.largest_allowed_weight = float(self.largest_allowed_weight)
                self.smallest_allowed_weight = float(self.smallest_allowed_weight)
            except ValueError:
                # Generate error saying thresholds are invalid
                raise ValueError("Invalid weight thresholds specified. Please check your west.cfg.")

        if np.isclose(self.largest_allowed_weight, self.smallest_allowed_weight):
            raise ValueError("Weight threshold bounds cannot be identical.")
        elif self.largest_allowed_weight < self.smallest_allowed_weight:
            self.smallest_allowed_weight, self.largest_allowed_weight = self.largest_allowed_weight, self.smallest_allowed_weight
            log.warning('Swapped largest allowed weight with smallest allowed weight to fulfill inequality (largest > smallest).')
>>>>>>> bca6740c

    @property
    def next_iter_segments(self):
        '''Newly-created segments for the next iteration'''
        if self.next_iter_binning is None:
            raise RuntimeError('cannot access next iteration segments before running WE')

        for _bin in self.next_iter_binning:
            for walker in _bin:
                yield walker

    @property
    def current_iter_segments(self):
        '''Segments for the current iteration'''
        for _bin in self.final_binning:
            for walker in _bin:
                yield walker

    @property
    def next_iter_assignments(self):
        '''Bin assignments (indices) for initial points of next iteration.'''
        if self.next_iter_binning is None:
            raise RuntimeError('cannot access next iteration segments before running WE')

        for ibin, _bin in enumerate(self.next_iter_binning):
            for _walker in _bin:
                yield ibin

    @property
    def current_iter_assignments(self):
        '''Bin assignments (indices) for endpoints of current iteration.'''
        for ibin, _bin in enumerate(self.final_binning):
            for walker in _bin:
                yield ibin

    @property
    def recycling_segments(self):
        '''Segments designated for recycling'''
        if len(self.target_states):
            for (ibin, tstate) in self.target_states.items():
                for segment in self.final_binning[ibin]:
                    yield segment
        else:
            return

    @property
    def n_recycled_segs(self):
        '''Number of segments recycled this iteration'''
        count = 0
        for _segment in self.recycling_segments:
            count += 1
        return count

    @property
    def n_istates_needed(self):
        '''Number of initial states needed to support recycling for this iteration'''
        n_istates_avail = len(self.avail_initial_states)
        return max(0, self.n_recycled_segs - n_istates_avail)

    def clear(self):
        '''Explicitly delete all Segment-related state.'''

        del self.initial_binning, self.final_binning, self.next_iter_binning
        del self.flux_matrix, self.transition_matrix
        del self.new_weights, self.used_initial_states, self.avail_initial_states

        self.initial_binning = None
        self.final_binning = None
        self.next_iter_binning = None
        self.flux_matrix = None
        self.transition_matrix = None
        self.avail_initial_states = None
        self.used_initial_states = None
        self.new_weights = None

    def new_iteration(self, initial_states=None, target_states=None, new_weights=None, bin_mapper=None, bin_target_counts=None):
        '''Prepare for a new iteration. ``initial_states`` is a sequence of all InitialState objects valid
        for use in to generating new segments for the *next* iteration (after the one being begun with the call to
        new_iteration); that is, these are states available to recycle to. Target states which generate recycling events
        are specified in ``target_states``, a sequence of TargetState objects. Both ``initial_states``
        and ``target_states`` may be empty as required.

        The optional ``new_weights`` is a sequence of NewWeightEntry objects which will
        be used to construct the initial flux matrix.

        The given ``bin_mapper`` will be used for assignment, and ``bin_target_counts`` used for splitting/merging
        target counts; each will be obtained from the system object if omitted or None.
        '''

        self.clear()

        new_weights = new_weights or []
        if initial_states is None:
            initial_states = initial_states or []

        # update mapper, in case it has changed on the system driver and has not been overridden
        if bin_mapper is not None:
            self.bin_mapper = bin_mapper
        else:
            self.bin_mapper = self.system.bin_mapper

        if bin_target_counts is not None:
            self.bin_target_counts = bin_target_counts
        else:
            self.bin_target_counts = np.array(self.system.bin_target_counts).copy()
        nbins = self.bin_mapper.nbins
        log.debug('mapper is {!r}, handling {:d} bins'.format(self.bin_mapper, nbins))

        self.initial_binning = self.bin_mapper.construct_bins()
        self.final_binning = self.bin_mapper.construct_bins()
        self.next_iter_binning = None

        flux_matrix = self.flux_matrix = np.zeros((nbins, nbins), dtype=np.float64)
        transition_matrix = self.transition_matrix = np.zeros((nbins, nbins), np.uint)

        # map target state specifications to bins
        target_states = target_states or []
        self.target_states = {}
        for tstate in target_states:
            tstate_assignment = self.bin_mapper.assign([tstate.pcoord])[0]
            self.target_states[tstate_assignment] = tstate
            log.debug('target state {!r} mapped to bin {}'.format(tstate, tstate_assignment))
            self.bin_target_counts[tstate_assignment] = 0

        # loop over recycled segments, adding entries to the flux matrix appropriately
        if new_weights:
            init_pcoords = np.empty((len(new_weights), self.system.pcoord_ndim), dtype=self.system.pcoord_dtype)
            prev_init_pcoords = np.empty((len(new_weights), self.system.pcoord_ndim), dtype=self.system.pcoord_dtype)

            for (ientry, entry) in enumerate(new_weights):
                init_pcoords[ientry] = entry.new_init_pcoord
                prev_init_pcoords[ientry] = entry.prev_init_pcoord

            init_assignments = self.bin_mapper.assign(init_pcoords)
            prev_init_assignments = self.bin_mapper.assign(prev_init_pcoords)

            for (entry, i, j) in zip(new_weights, prev_init_assignments, init_assignments):
                flux_matrix[i, j] += entry.weight
                transition_matrix[i, j] += 1

            del init_pcoords, prev_init_pcoords, init_assignments, prev_init_assignments

        self.avail_initial_states = {state.state_id: state for state in initial_states}
        self.used_initial_states = {}

    def add_initial_states(self, initial_states):
        '''Add newly-prepared initial states to the pool available for recycling.'''
        for state in initial_states:
            self.avail_initial_states[state.state_id] = state

    @property
    def all_initial_states(self):
        '''Return an iterator over all initial states (available or used)'''
        for state in self.avail_initial_states.values():
            yield state
        for state in self.used_initial_states.values():
            yield state

    def assign(self, segments, initializing=False):
        '''Assign segments to initial and final bins, and update the (internal) lists of used and available
        initial states. If ``initializing`` is True, then the "final" bin assignments will
        be identical to the initial bin assignments, a condition required for seeding a new iteration from
        pre-existing segments.'''

        # collect initial and final coordinates into one place
        all_pcoords = np.empty((2, len(segments), self.system.pcoord_ndim), dtype=self.system.pcoord_dtype)

        for iseg, segment in enumerate(segments):
            all_pcoords[0, iseg] = segment.pcoord[0, :]
            all_pcoords[1, iseg] = segment.pcoord[-1, :]

        # assign based on initial and final progress coordinates
        initial_assignments = self.bin_mapper.assign(all_pcoords[0, :, :])
        if initializing:
            final_assignments = initial_assignments
        else:
            final_assignments = self.bin_mapper.assign(all_pcoords[1, :, :])

        initial_binning = self.initial_binning
        final_binning = self.final_binning
        flux_matrix = self.flux_matrix
        transition_matrix = self.transition_matrix
        for (segment, iidx, fidx) in zip(segments, initial_assignments, final_assignments):
            initial_binning[iidx].add(segment)
            final_binning[fidx].add(segment)
            flux_matrix[iidx, fidx] += segment.weight
            transition_matrix[iidx, fidx] += 1

        n_recycled_total = self.n_recycled_segs
        n_new_states = n_recycled_total - len(self.avail_initial_states)

        log.debug(
            '{} walkers scheduled for recycling, {} initial states available'.format(
                n_recycled_total, len(self.avail_initial_states)
            )
        )

        if n_new_states > 0:
            return n_new_states
        else:
            return 0

    def _recycle_walkers(self):
        '''Recycle walkers'''

        # recall that every walker we deal with is already a new segment in the subsequent iteration,
        # so to recycle, we actually move the appropriate Segment from the target bin to the initial state bin

        self.new_weights = []

        n_recycled_walkers = len(list(self.recycling_segments))
        if not n_recycled_walkers:
            return
        elif n_recycled_walkers > len(self.avail_initial_states):
            raise ConsistencyError(
                'need {} initial states for recycling, but only {} present'.format(
                    n_recycled_walkers, len(self.avail_initial_states)
                )
            )

        used_istate_ids = set()
        istateiter = iter(self.avail_initial_states.values())
        for (ibin, target_state) in self.target_states.items():
            target_bin = self.next_iter_binning[ibin]
            for segment in set(target_bin):
                initial_state = next(istateiter)
                istate_assignment = self.bin_mapper.assign([initial_state.pcoord])[0]
                parent = self._parent_map[segment.parent_id]
                parent.endpoint_type = Segment.SEG_ENDPOINT_RECYCLED

                if log.isEnabledFor(logging.DEBUG):
                    log.debug(
                        'recycling {!r} from target state {!r} to initial state {!r}'.format(segment, target_state, initial_state)
                    )
                    log.debug('parent is {!r}'.format(parent))

                segment.parent_id = -(initial_state.state_id + 1)
                segment.pcoord[0] = initial_state.pcoord

                self.new_weights.append(
                    NewWeightEntry(
                        source_type=NewWeightEntry.NW_SOURCE_RECYCLED,
                        weight=parent.weight,
                        prev_seg_id=parent.seg_id,
                        # the .copy() is crucial, otherwise the slice of pcoords will
                        # keep the parent segments' pcoord data alive unnecessarily long
                        prev_init_pcoord=parent.pcoord[0].copy(),
                        prev_final_pcoord=parent.pcoord[-1].copy(),
                        new_init_pcoord=initial_state.pcoord.copy(),
                        target_state_id=target_state.state_id,
                        initial_state_id=initial_state.state_id,
                    )
                )

                if log.isEnabledFor(logging.DEBUG):
                    log.debug('new weight entry is {!r}'.format(self.new_weights[-1]))

                self.next_iter_binning[istate_assignment].add(segment)

                initial_state.iter_used = segment.n_iter
                log.debug('marking initial state {!r} as used'.format(initial_state))
                used_istate_ids.add(initial_state.state_id)
                target_bin.remove(segment)

            assert len(target_bin) == 0

        # Transfer newly-assigned states from "available" to "used"
        for state_id in used_istate_ids:
            self.used_initial_states[state_id] = self.avail_initial_states.pop(state_id)

    def _split_walker(self, segment, m, bin):
        '''Split the walker ``segment`` (in ``bin``) into ``m`` walkers'''
        new_segments = []
        for _inew in range(0, m):
            new_segment = Segment(
                n_iter=segment.n_iter,  # previously incremented
                weight=segment.weight / m,
                parent_id=segment.parent_id,
                wtg_parent_ids=set(segment.wtg_parent_ids),
                pcoord=segment.pcoord.copy(),
                status=Segment.SEG_STATUS_PREPARED,
            )
            new_segment.pcoord[0, :] = segment.pcoord[0, :]
            new_segments.append(new_segment)

        if log.isEnabledFor(logging.DEBUG):
            log.debug('splitting {!r} into {:d}:\n    {!r}'.format(segment, m, new_segments))

        return new_segments

    def _merge_walkers(self, segments, cumul_weight, bin):
        '''Merge the given ``segments`` in ``bin``, previously sorted by weight, into one conglomerate segment.
        ``cumul_weight`` is the cumulative sum of the weights of the ``segments``; this may be None to calculate here.'''

        if cumul_weight is None:
            cumul_weight = np.add.accumulate([segment.weight for segment in segments])

        glom = Segment(
            n_iter=segments[0].n_iter,  # assumed correct (and equal among all segments)
            weight=cumul_weight[len(segments) - 1],
            status=Segment.SEG_STATUS_PREPARED,
            pcoord=self.system.new_pcoord_array(),
        )

        # Select the history to use
        # The following takes a random number in the interval 0 <= x < glom.weight, then
        # sees where this value falls among the (sorted) weights of the segments being merged;
        # this ensures that a walker with (e.g.) twice the weight of its brethren has twice the
        # probability of having its history selected for continuation
        iparent = np.digitize((random.uniform(0, glom.weight),), cumul_weight)[0]
        gparent_seg = segments[iparent]

        # Inherit history from this segment ("gparent" stands for "glom parent", as opposed to historical
        # parent).
        glom.parent_id = gparent_seg.parent_id
        glom.pcoord[0, :] = gparent_seg.pcoord[0, :]

        # Weight comes from all segments being merged, and therefore all their
        # parent segments
        glom.wtg_parent_ids = set()
        for segment in segments:
            glom.wtg_parent_ids |= segment.wtg_parent_ids

        # The historical parent of gparent is continued; all others are marked as merged
        for segment in segments:
            if segment is gparent_seg:
                # we must ignore initial states here...
                if segment.parent_id >= 0:
                    self._parent_map[segment.parent_id].endpoint_type = Segment.SEG_ENDPOINT_CONTINUES
            else:
                # and "unuse" an initial state here (recall that initial states are in 1:1 correspondence
                # with the segments they initiate), except when a previously-split particle is being
                # merged
                if segment.parent_id >= 0:
                    self._parent_map[segment.parent_id].endpoint_type = Segment.SEG_ENDPOINT_MERGED
                else:
                    if segment.initial_state_id in {segment.initial_state_id for segment in bin}:
                        log.debug('initial state in use by other walker; not removing')
                    else:
                        initial_state = self.used_initial_states.pop(segment.initial_state_id)
                        log.debug('freeing initial state {!r} for future use (merged)'.format(initial_state))
                        self.avail_initial_states[initial_state.state_id] = initial_state
                        initial_state.iter_used = None

        if log.isEnabledFor(logging.DEBUG):
            log.debug('merging ({:d}) {!r} into 1:\n    {!r}'.format(len(segments), segments, glom))

        return glom, gparent_seg

    def _split_by_weight(self, bin, target_count, ideal_weight, number_of_groups):
        '''Split overweight particles'''

        segments = np.array(sorted(bin, key=operator.attrgetter('weight')), dtype=np.object_)
        weights = np.array(list(map(operator.attrgetter('weight'), segments)))

        if len(bin) > 0:
            assert target_count > 0

        to_split = segments[weights > self.weight_split_threshold * ideal_weight]

        for segment in to_split:
            m = int(math.ceil(segment.weight / ideal_weight))
            bin.remove(segment)
            new_segments_list = self._split_walker(segment, m, bin)
            # for i in new_segments_list:
            #   print(i.weight)
            # print(self.smallest_allowed_weight)
            if all(new_segment.weight < self.smallest_allowed_weight for new_segment in new_segments_list):
                # print("instance of threshold break (bw)")
                bin.add(segment)
            else:
                # print("no threshold break (bw)")
                bin.update(new_segments_list)

    def _merge_by_weight(self, bin, target_count, ideal_weight, number_of_groups):
        '''Merge underweight particles'''

        while True:
            segments = np.array(sorted(bin, key=operator.attrgetter('weight')), dtype=np.object_)
            weights = np.array(list(map(operator.attrgetter('weight'), segments)))
            cumul_weight = np.add.accumulate(weights)

            to_merge = segments[cumul_weight <= ideal_weight * self.weight_merge_cutoff]
            if len(to_merge) < 2:
                return
            bin.difference_update(to_merge)
            new_segment, parent = self._merge_walkers(to_merge, cumul_weight, bin)
            if new_segment.weight > self.largest_allowed_weight:
                # print("instance of threshold break (bw)")
                bin.add(to_merge)
            else:
                # print("no threshold break (bw)")
                bin.add(new_segment)

    def _adjust_count(self, bin, groups, target_count):
        weight_getter = operator.attrgetter('weight')
        # Order groups by the sum of their weights.
        if len(groups) > target_count:
            sorted_groups = [set()]
            for i in bin:
                sorted_groups[0].add(i)
        else:
            sorted_groups = sorted(groups, key=lambda gp: sum(seg.weight for seg in gp))
        # Loops over the groups, splitting/merging until the proper count has been reached.  This way, no trajectories are accidentally destroyed.

        threshold_target_count = target_count

        # split
        while len(bin) < threshold_target_count:
            last_bin = len(bin)
            for i in sorted_groups:
                log.debug('adjusting counts by splitting')
                # always split the highest probability walker into two
                segments = sorted(i, key=weight_getter)
                bin.remove(segments[-1])
                i.remove(segments[-1])
                new_segments_list = self._split_walker(segments[-1], 2, bin)

                if all(new_segment.weight < self.smallest_allowed_weight for new_segment in new_segments_list):
                    # print("instance of threshold break (ac)")
                    bin.add(segments[-1])
                    i.add(segments[-1])
                else:
                    # print("no threshold break (ac)")
                    i.update(new_segments_list)
                    bin.update(new_segments_list)

                if len(bin) == target_count:
                    break
                elif i == sorted_groups[-1] and last_bin == len(
                    bin
                ):  # If the last "for" iteration didn't change anything, soft-break.
                    threshold_target_count = len(bin)

        threshold_target_count = target_count

        # merge
        while len(bin) > threshold_target_count:
            last_bin = len(bin)
            sorted_groups.reverse()
            # Adjust to go from lowest weight group to highest to merge
            for i in sorted_groups:
                # Ensures that there are least two walkers to merge
                if len(i) > 1:
                    log.debug('adjusting counts by merging')
                    # always merge the two lowest-probability walkers
                    segments = sorted(i, key=weight_getter)
                    bin.difference_update(segments[:2])
                    i.difference_update(segments[:2])
                    merged_segment, parent = self._merge_walkers(segments[:2], cumul_weight=None, bin=bin)

                    if merged_segment.weight > self.largest_allowed_weight:
                        # print("instance of threshold break (bw)")
                        bin.add(segments[:2])
                    else:
                        # print("no threshold break (bw)")
                        i.add(merged_segment)
                        bin.add(merged_segment)

                    # As long as we're changing the merge_walkers and split_walkers, adjust them so that they don't update the bin within the function
                    # and instead update the bin here.  Assuming nothing else relies on those.  Make sure with grin.
                    # in bash, "find . -name \*.py | xargs fgrep -n '_merge_walkers'"
                    if len(bin) == target_count:
                        break
                    elif i == sorted_groups[-1] and last_bin == len(
                        bin
                    ):  # If the last "for" iteration didn't change anything, soft-break.
                        threshold_target_count = len(bin)

    def _check_pre(self):
        for ibin, _bin in enumerate(self.next_iter_binning):
            if self.bin_target_counts[ibin] == 0 and len(_bin) > 0:
                raise ConsistencyError('bin {:d} has target count of 0 but contains {:d} walkers'.format(ibin, len(_bin)))

    def _check_post(self):
        for segment in self.next_iter_segments:
            if segment.weight == 0:
                raise ConsistencyError('segment {!r} has weight of zero')

    def _prep_we(self):
        '''Prepare internal state for WE recycle/split/merge.'''
        self._parent_map = {}
        self.next_iter_binning = self.bin_mapper.construct_bins()

    def _run_we(self):
        '''Run recycle/split/merge. Do not call this function directly; instead, use
        populate_initial(), rebin_current(), or construct_next().'''
        self._recycle_walkers()

        # sanity check
        self._check_pre()

        # Regardless of current particle count, always split overweight particles and merge underweight particles
        # Then and only then adjust for correct particle count
        total_number_of_groups = 0
        total_number_of_particles = 0

        if self.constant_walkers:

            print("initial target counts:", self.bin_target_counts)
            counts = np.zeros((len(self.bin_target_counts)))

            for (ibin, bin) in enumerate(self.next_iter_binning):
                counts[ibin] = len(bin)

            print("bin counts:", counts)
            occupied_bins = self.bin_target_counts[counts > 0]

            new_target_count = int(self.total_walkers / len(occupied_bins))
            print("new_target_count:", new_target_count)

            for (idx, count) in enumerate(counts):
                if count > 0:
                    self.bin_target_counts[idx] = new_target_count
                else:
                    self.bin_target_counts[idx] = 0

            lowest_bin_occupancy_idx = np.where(counts == np.min(counts[np.nonzero(counts)]))[0]
            highest_bin_occupancy_idx = np.where(counts == np.max(counts[np.nonzero(counts)]))[0]

            if len(lowest_bin_occupancy_idx) > 1:
                lowest_bin_occupancy_idx = lowest_bin_occupancy_idx[-1]

            if len(highest_bin_occupancy_idx) > 1:
                highest_bin_occupancy_idx = highest_bin_occupancy_idx[-1]

            if self.bin_target_counts.sum() == self.total_walkers:
                print("even split")
            elif self.bin_target_counts.sum() > self.total_walkers:
                difference = self.bin_target_counts.sum() - self.total_walkers
                print("have too many by:", difference)
                self.bin_target_counts[highest_bin_occupancy_idx] -= difference
            elif self.bin_target_counts.sum() < self.total_walkers:
                difference = self.total_walkers - self.bin_target_counts.sum()
                print("have too few by:", difference)
                self.bin_target_counts[lowest_bin_occupancy_idx] += difference

            print("updated target counts:", self.bin_target_counts)

        for (ibin, bin) in enumerate(self.next_iter_binning):
            if len(bin) == 0:
                continue

            # Splits the bin into groups as defined by the called function
            target_count = self.bin_target_counts[ibin]
            groups = self.subgroup_function(self, ibin, **self.subgroup_function_kwargs)
            total_number_of_groups += len(groups)
            # Clear the bin
            segments = np.array(sorted(bin, key=operator.attrgetter('weight')), dtype=np.object_)
            weights = np.array(list(map(operator.attrgetter('weight'), segments)))
            ideal_weight = weights.sum() / target_count
            bin.clear()
            # Determines to see whether we have more sub bins than we have target walkers in a bin (or equal to), and then uses
            # different logic to deal with those cases.  Should devolve to the Huber/Kim algorithm in the case of few subgroups.
            if len(groups) >= target_count:
                for i in groups:
                    # Merges all members of set i.  Checks to see whether there are any to merge.
                    if len(i) > 1:
                        (segment, parent) = self._merge_walkers(
                            list(i),
                            np.add.accumulate(np.array(list(map(operator.attrgetter('weight'), i)))),
                            i,
                        )
                        i.clear()
                        i.add(segment)
                    # Add all members of the set i to the bin.  This keeps the bins in sync for the adjustment step.
                    bin.update(i)

                if len(groups) > target_count:
                    # self._adjust_count(bin, groups, target_count)
                    self._adjust_count(bin, groups, target_count)
            if len(groups) < target_count:
                for i in groups:
                    self._split_by_weight(i, target_count, ideal_weight, len(groups))
                    self._merge_by_weight(i, target_count, ideal_weight, len(groups))
                    # Same logic here.
                    bin.update(i)
                if self.do_adjust_counts:
                    # A modified adjustment routine is necessary to ensure we don't unnecessarily destroy trajectory pathways.
                    self._adjust_count(bin, groups, target_count)
            total_number_of_particles += len(bin)
        westpa.rc.pstatus('Total number of groups: {!r}'.format(total_number_of_groups))

        self._check_post()

        self.new_weights = self.new_weights or []

        log.debug('used initial states: {!r}'.format(self.used_initial_states))
        log.debug('available initial states: {!r}'.format(self.avail_initial_states))

    def populate_initial(self, initial_states, weights, system=None):
        '''Create walkers for a new weighted ensemble simulation.

        One segment is created for each provided initial state, then binned and split/merged
        as necessary. After this function is called, next_iter_segments will yield the new
        segments to create, used_initial_states will contain data about which of the
        provided initial states were used, and avail_initial_states will contain data about
        which initial states were unused (because their corresponding walkers were merged
        out of existence).
        '''

        # This has to be down here to avoid an import race
        from westpa.core.data_manager import weight_dtype

        EPS = np.finfo(weight_dtype).eps

        system = system or westpa.rc.get_system_driver()
        self.new_iteration(
            initial_states=[], target_states=[], bin_mapper=system.bin_mapper, bin_target_counts=system.bin_target_counts
        )

        # Create dummy segments
        segments = []
        for (seg_id, (initial_state, weight)) in enumerate(zip(initial_states, weights)):
            dummy_segment = Segment(
                n_iter=0,
                seg_id=seg_id,
                parent_id=-(initial_state.state_id + 1),
                weight=weight,
                wtg_parent_ids=set([-(initial_state.state_id + 1)]),
                pcoord=system.new_pcoord_array(),
                status=Segment.SEG_STATUS_PREPARED,
            )
            dummy_segment.pcoord[[0, -1]] = initial_state.pcoord
            segments.append(dummy_segment)

        # Adjust weights, if necessary
        tprob = sum(weights)
        if abs(1.0 - tprob) > len(weights) * EPS:
            pscale = 1.0 / tprob
            log.warning('Weights of initial segments do not sum to unity; scaling by {:g}'.format(pscale))
            for segment in segments:
                segment.weight *= pscale

        self.assign(segments, initializing=True)
        self.construct_next()

        # We now have properly-constructed initial segments, except for parent information,
        # and we need to  mark initial states as used or unused
        istates_by_id = {state.state_id: state for state in initial_states}
        dummysegs_by_id = self._parent_map

        # Don't add start states to the list of available initial states.
        # They're only meant to be used in the first iteration, so nothing should ever be recycled into them.
        # Thus, they're not available.
        self.avail_initial_states = {
            k: v for (k, v) in istates_by_id.items() if not v.istate_type == InitialState.ISTATE_TYPE_START
        }

        for state in self.avail_initial_states.keys():
            if self.avail_initial_states[state].istate_type == InitialState.ISTATE_TYPE_START:
                self.avail_initial_states.pop(state)

        self.used_initial_states = {}
        for segment in self.next_iter_segments:
            segment.parent_id = dummysegs_by_id[segment.parent_id].parent_id
            segment.wtg_parent_ids = set([segment.parent_id])
            assert segment.initpoint_type == Segment.SEG_INITPOINT_NEWTRAJ
            istate = istates_by_id[segment.initial_state_id]
            try:
                self.used_initial_states[istate.state_id] = self.avail_initial_states.pop(istate.state_id)
            except KeyError:
                # Shared by more than one segment, and already marked as used
                pass

        for used_istate in self.used_initial_states.values():
            used_istate.iter_used = 1

    def rebin_current(self, parent_segments):
        '''Reconstruct walkers for the current iteration based on (presumably) new binning.
        The previous iteration's segments must be provided (as ``parent_segments``) in order
        to update endpoint types appropriately.'''

        self._prep_we()
        self._parent_map = {segment.seg_id: segment for segment in parent_segments}

        # Create new segments for the next iteration
        # We assume that everything is going to continue without being touched by recycling or WE, and
        # adjust later
        new_pcoord_array = self.system.new_pcoord_array
        n_iter = None

        for ibin, _bin in enumerate(self.final_binning):
            for segment in _bin:
                if n_iter is None:
                    n_iter = segment.n_iter
                else:
                    assert segment.n_iter == n_iter

                new_segment = Segment(
                    n_iter=segment.n_iter,
                    parent_id=segment.parent_id,
                    weight=segment.weight,
                    wtg_parent_ids=set(segment.wtg_parent_ids or []),
                    pcoord=new_pcoord_array(),
                    status=Segment.SEG_STATUS_PREPARED,
                )
                new_segment.pcoord[0] = segment.pcoord[0]
                self.next_iter_binning[ibin].add(new_segment)

        self._run_we()

    def construct_next(self):
        '''Construct walkers for the next iteration, by running weighted ensemble recycling
        and bin/split/merge on the segments previously assigned to bins using ``assign``.
        Enough unused initial states must be present in ``self.avail_initial_states`` for every recycled
        walker to be assigned an initial state.

        After this function completes, ``self.flux_matrix`` contains a valid flux matrix for this
        iteration (including any contributions from recycling from the previous iteration), and
        ``self.next_iter_segments`` contains a list of segments ready for the next iteration,
        with appropriate values set for weight, endpoint type, parent walkers, and so on.
        '''

        self._prep_we()

        # Create new segments for the next iteration
        # We assume that everything is going to continue without being touched by recycling or WE, and
        # adjust later
        new_pcoord_array = self.system.new_pcoord_array
        n_iter = None

        for ibin, _bin in enumerate(self.final_binning):
            for segment in _bin:
                if n_iter is None:
                    n_iter = segment.n_iter
                else:
                    assert segment.n_iter == n_iter

                segment.endpoint_type = Segment.SEG_ENDPOINT_CONTINUES
                new_segment = Segment(
                    n_iter=segment.n_iter + 1,
                    parent_id=segment.seg_id,
                    weight=segment.weight,
                    wtg_parent_ids=[segment.seg_id],
                    pcoord=new_pcoord_array(),
                    status=Segment.SEG_STATUS_PREPARED,
                )
                new_segment.pcoord[0] = segment.pcoord[-1]
                self.next_iter_binning[ibin].add(new_segment)

                # Store a link to the parent segment, so we can update its endpoint status as we need,
                # based on its ID
                self._parent_map[segment.seg_id] = segment

        self._run_we()

        log.debug('used initial states: {!r}'.format(self.used_initial_states))
        log.debug('available initial states: {!r}'.format(self.avail_initial_states))

    def _log_bin_stats(self, bin, heading=None, level=logging.DEBUG):
        if log.isEnabledFor(level):
            weights = sorted(np.array(list(map(operator.attrgetter('weight'), bin))))
            bin_label = getattr(bin, 'label', None) or ''
            log_fmt = '\n      '.join(
                [
                    '',
                    'stats for bin {bin_label!r} {heading}',
                    '  count: {bin.count:d}, target count: {bin.target_count:d}',
                    '  total weight: {bin.weight:{weight_spec}},  ideal weight: {ideal_weight:{weight_spec}}',
                    '  mean weight:  {mean_weight:{weight_spec}},  stdev weight: {stdev_weight:{weight_spec}}',
                    '  min weight:   {min_weight:{weight_spec}},  med weight  : {median_weight:{weight_spec}}'
                    + ', max weight: {max_weight:{weight_spec}}',
                ]
            )
            log_msg = log_fmt.format(
                log_fmt,
                weight_spec='<12.6e',
                bin_label=bin_label,
                heading=heading,
                bin=bin,
                ideal_weight=bin.weight / bin.target_count,
                mean_weight=weights.mean(),
                stdev_weight=weights.std(),
                min_weight=weights[0],
                median_weight=np.median(weights),
                max_weight=weights[-1],
            )
            log.log(level, log_msg)<|MERGE_RESOLUTION|>--- conflicted
+++ resolved
@@ -80,12 +80,9 @@
 
     weight_split_threshold = 2.0
     weight_merge_cutoff = 1.0
-<<<<<<< HEAD
     total_walkers = 100
-=======
     largest_allowed_weight = 1.0
     smallest_allowed_weight = 1e-323
->>>>>>> bca6740c
 
     def __init__(self, rc=None, system=None):
         self.rc = rc or westpa.rc
@@ -128,6 +125,7 @@
         self.subgroup_function_kwargs = {}
 
         self.process_config()
+        self.check_threshold_configs()
 
     def process_config(self):
         config = self.rc.config
@@ -143,7 +141,6 @@
         self.weight_merge_cutoff = config.get(['west', 'we', 'weight_merge_cutoff'], self.weight_merge_cutoff)
         log.info('Merge cutoff: {}'.format(self.weight_merge_cutoff))
 
-<<<<<<< HEAD
         config.require_type_if_present(['west', 'we', 'constant_walkers'], bool)
 
         self.constant_walkers = config.get(['west', 'we', 'constant_walkers'], False)
@@ -151,14 +148,73 @@
 
         self.total_walkers = config.get(['west', 'we', 'total_walkers'], self.total_walkers)
         log.info('Number of total walkers in the simulation: {}'.format(self.total_walkers))
-=======
+
         self.largest_allowed_weight = config.get(['west', 'we', 'largest_allowed_weight'], self.largest_allowed_weight)
         log.info('Largest allowed weight: {}'.format(self.largest_allowed_weight))
 
         self.smallest_allowed_weight = config.get(['west', 'we', 'smallest_allowed_weight'], self.smallest_allowed_weight)
         log.info('Smallest allowed_weight: {}'.format(self.smallest_allowed_weight))
 
-        # Checking to see if weight thresholds are valid
+    @property
+    def next_iter_segments(self):
+        '''Newly-created segments for the next iteration'''
+        if self.next_iter_binning is None:
+            raise RuntimeError('cannot access next iteration segments before running WE')
+
+        for _bin in self.next_iter_binning:
+            for walker in _bin:
+                yield walker
+
+    @property
+    def current_iter_segments(self):
+        '''Segments for the current iteration'''
+        for _bin in self.final_binning:
+            for walker in _bin:
+                yield walker
+
+    @property
+    def next_iter_assignments(self):
+        '''Bin assignments (indices) for initial points of next iteration.'''
+        if self.next_iter_binning is None:
+            raise RuntimeError('cannot access next iteration segments before running WE')
+
+        for ibin, _bin in enumerate(self.next_iter_binning):
+            for _walker in _bin:
+                yield ibin
+
+    @property
+    def current_iter_assignments(self):
+        '''Bin assignments (indices) for endpoints of current iteration.'''
+        for ibin, _bin in enumerate(self.final_binning):
+            for walker in _bin:
+                yield ibin
+
+    @property
+    def recycling_segments(self):
+        '''Segments designated for recycling'''
+        if len(self.target_states):
+            for (ibin, tstate) in self.target_states.items():
+                for segment in self.final_binning[ibin]:
+                    yield segment
+        else:
+            return
+
+    @property
+    def n_recycled_segs(self):
+        '''Number of segments recycled this iteration'''
+        count = 0
+        for _segment in self.recycling_segments:
+            count += 1
+        return count
+
+    @property
+    def n_istates_needed(self):
+        '''Number of initial states needed to support recycling for this iteration'''
+        n_istates_avail = len(self.avail_initial_states)
+        return max(0, self.n_recycled_segs - n_istates_avail)
+
+    def check_threshold_configs(self):
+        '''Check to see if weight thresholds parameters are valid'''
         if (not np.issubdtype(type(self.largest_allowed_weight), np.floating)) or (
             not np.issubdtype(type(self.smallest_allowed_weight), np.floating)
         ):
@@ -175,65 +231,6 @@
         elif self.largest_allowed_weight < self.smallest_allowed_weight:
             self.smallest_allowed_weight, self.largest_allowed_weight = self.largest_allowed_weight, self.smallest_allowed_weight
             log.warning('Swapped largest allowed weight with smallest allowed weight to fulfill inequality (largest > smallest).')
->>>>>>> bca6740c
-
-    @property
-    def next_iter_segments(self):
-        '''Newly-created segments for the next iteration'''
-        if self.next_iter_binning is None:
-            raise RuntimeError('cannot access next iteration segments before running WE')
-
-        for _bin in self.next_iter_binning:
-            for walker in _bin:
-                yield walker
-
-    @property
-    def current_iter_segments(self):
-        '''Segments for the current iteration'''
-        for _bin in self.final_binning:
-            for walker in _bin:
-                yield walker
-
-    @property
-    def next_iter_assignments(self):
-        '''Bin assignments (indices) for initial points of next iteration.'''
-        if self.next_iter_binning is None:
-            raise RuntimeError('cannot access next iteration segments before running WE')
-
-        for ibin, _bin in enumerate(self.next_iter_binning):
-            for _walker in _bin:
-                yield ibin
-
-    @property
-    def current_iter_assignments(self):
-        '''Bin assignments (indices) for endpoints of current iteration.'''
-        for ibin, _bin in enumerate(self.final_binning):
-            for walker in _bin:
-                yield ibin
-
-    @property
-    def recycling_segments(self):
-        '''Segments designated for recycling'''
-        if len(self.target_states):
-            for (ibin, tstate) in self.target_states.items():
-                for segment in self.final_binning[ibin]:
-                    yield segment
-        else:
-            return
-
-    @property
-    def n_recycled_segs(self):
-        '''Number of segments recycled this iteration'''
-        count = 0
-        for _segment in self.recycling_segments:
-            count += 1
-        return count
-
-    @property
-    def n_istates_needed(self):
-        '''Number of initial states needed to support recycling for this iteration'''
-        n_istates_avail = len(self.avail_initial_states)
-        return max(0, self.n_recycled_segs - n_istates_avail)
 
     def clear(self):
         '''Explicitly delete all Segment-related state.'''
