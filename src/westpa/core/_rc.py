"""WEST run control and configuration routines"""

import errno
import logging
import math
import os
import sys
import warnings
from copy import deepcopy

import numpy as np

import westpa
import westpa.core.data_manager
from westpa.core.binning.assign import BinMapper
from westpa.core.binning import RectilinearBinMapper, RecursiveBinMapper, MABBinMapper, BinlessMapper
from .yamlcfg import YAMLConfig
from .yamlcfg import YAMLSystem
from . import extloader
from ..work_managers import SerialWorkManager

log = logging.getLogger('westpa.rc')


def bins_from_yaml_dict(bin_dict):
    kwargs = deepcopy(bin_dict)
    typename = kwargs.pop('type')

    try:
        mapper_type = getattr(sys.modules['westpa.core.binning'], typename)
    except AttributeError:
        try:
            mapper_type = extloader.get_object(typename)
        except AttributeError:
            raise KeyError('unknown bin mapper type {!r}'.format(typename))

    if not issubclass(mapper_type, BinMapper):
        raise ValueError('{} is not a BinMapper'.format(mapper_type.__name__))

    if mapper_type is RectilinearBinMapper:
        boundary_lists = kwargs.pop('boundaries', None)
        if boundary_lists is None:
            raise KeyError('RectilinearBinMapper: missing boundaries')
        parsed_lists = boundary_lists[:]
        for iboundary, boundary in enumerate(boundary_lists):
            if boundary.__class__ == str:
                parsed_lists[iboundary] = parsePCV(boundary)[0]
            else:
                parsed_lists[iboundary] = list(map((lambda x: float(x) if isinstance(x, str) else x), boundary))
        return RectilinearBinMapper(parsed_lists)
    elif mapper_type is RecursiveBinMapper:
        base_mapper_config = kwargs.pop('base', None)
        base_mapper_config = kwargs.pop('base_mapper', base_mapper_config)
        if base_mapper_config is None:
            raise KeyError('RecursiveBinMapper: missing base_mapper')

        base_mapper = bins_from_yaml_dict(base_mapper_config)
        start_index = kwargs.pop('start_index', 0)

        rec_mapper = RecursiveBinMapper(base_mapper, start_index)
        mapper_configs = kwargs.pop('mappers')
        mappers = []
        if mapper_configs is not None:
            for config in mapper_configs:
                replaced_bin = config.pop('replaces_bin_at', None)
                replaced_bin = config.pop('at', replaced_bin)
                if replaced_bin is None:
                    raise KeyError('RecursiveBinMapper: missing replaces_bin_at for ' 'at least one of the child mappers')
                mapper = bins_from_yaml_dict(config)
                mappers.append((mapper, replaced_bin))

        for mapper, replaced_bin in mappers:
            rec_mapper.add_mapper(mapper, replaced_bin)

        return rec_mapper
    else:
        try:
            return mapper_type(**kwargs)
        except Exception:
            log.exception('exception instantiating mapper')
            raise


def detect_mab_mapper(mapper):
    if isinstance(mapper, MABBinMapper):
        return True
    elif isinstance(mapper, RecursiveBinMapper):
        if detect_mab_mapper(mapper.base_mapper):
            return True

        for ibin in mapper._recursion_targets:
            rec_mapper = mapper._recursion_targets[ibin]
            if detect_mab_mapper(rec_mapper):
                return True
    else:
        return False


def detect_binless_mapper(mapper):
    if isinstance(mapper, BinlessMapper):
        return True
    elif isinstance(mapper, RecursiveBinMapper):
        if detect_binless_mapper(mapper.base_mapper):
            return True

        for ibin in mapper._recursion_targets:
            rec_mapper = mapper._recursion_targets[ibin]
            if detect_binless_mapper(rec_mapper):
                return True
    else:
        return False


def parsePCV(pc_str):
    # Execute arbitrary code within a limited
    # scope to avoid nastyness. Stolen fully from
    # other parts of the WESTPA code.
    namespace = {'math': math, 'numpy': np, 'np': np, 'inf': float('inf')}

    arr = np.array(eval(pc_str, namespace))
    if arr.ndim == 0:
        arr.shape = (1, 1)
    elif arr.ndim == 1:
        arr.shape = (1,) + arr.shape
    else:
        raise ValueError('too many dimensions')
    # return list(arr[...])
    return arr[...]


def lazy_loaded(backing_name, loader, docstring=None):
    def getter(self):
        obj = getattr(self, backing_name, None)
        if obj is None:
            obj = loader()
            setattr(self, backing_name, obj)
        return obj

    def setter(self, val):
        setattr(self, backing_name, val)

    def deleter(self):
        delattr(self, backing_name)
        setattr(self, backing_name, None)

    return property(getter, setter, deleter, docstring)


class WESTRC:
    '''A class, an instance of which is accessible as ``westpa.rc``, to handle global issues for WEST-PA code,
    such as loading modules and plugins, writing output based on verbosity level, adding default command line options,
    and so on.'''

    # Runtime config file management
    ENV_RUNTIME_CONFIG = 'WESTRC'
    RC_DEFAULT_FILENAME = 'west.cfg'

    def __init__(self):
        self.verbosity = None
        self.rcfile = os.environ.get(self.ENV_RUNTIME_CONFIG) or self.RC_DEFAULT_FILENAME

        self.config = YAMLConfig()
        try:
            self.process_name = os.path.splitext(os.path.basename(sys.argv[0]))[0]
        except (TypeError, IndexError):
            self.process_name = "unknown"

        # Crucial simulation and analysis drivers
        self._system = None
        self._data_manager = None
        self._sim_manager = None
        self._we_driver = None
        self._propagator = None

        self.work_manager = SerialWorkManager()

        self.status_stream = sys.stdout

    def add_args(self, parser):
        group = parser.add_argument_group('general options')
        group.add_argument(
            '-r',
            '--rcfile',
            metavar='RCFILE',
            dest='rcfile',
            default=(os.environ.get(self.ENV_RUNTIME_CONFIG) or self.RC_DEFAULT_FILENAME),
            help='use RCFILE as the WEST run-time configuration file (default: %(default)s)',
        )

        egroup = group.add_mutually_exclusive_group()
        egroup.add_argument(
            '--quiet', dest='verbosity', action='store_const', const='quiet', help='emit only essential information'
        )
        egroup.add_argument('--verbose', dest='verbosity', action='store_const', const='verbose', help='emit extra information')
        egroup.add_argument(
            '--debug',
            dest='verbosity',
            action='store_const',
            const='debug',
            help='enable extra checks and emit copious information',
        )

        group.add_argument('--version', action='version', version='WEST version %s' % westpa.__version__)

    @property
    def verbose_mode(self):
        return self.verbosity in ('verbose', 'debug')

    @property
    def debug_mode(self):
        return self.verbosity == 'debug'

    @property
    def quiet_mode(self):
        return self.verbosity == 'quiet'

    def process_args(self, args, config_required=True):
        self.cmdline_args = args
        self.verbosity = args.verbosity

        if args.rcfile:
            self.rcfile = args.rcfile

        try:
            self.read_config()
        except IOError as e:
            if e.errno == errno.ENOENT and not config_required:
                pass
            else:
                raise
        self.config_logging()
        self.config['args'] = {k: v for k, v in args.__dict__.items() if not k.startswith('_')}
        self.process_config()

    def process_config(self):
        log.debug('config: {!r}'.format(self.config))
        sys.path.extend(self.config.get_pathlist(['west', 'drivers', 'module_path'], []))
        try:
            sys.path.append(os.environ['WEST_SIM_ROOT'])
        except KeyError:
            pass

    def read_config(self, filename=None):
        if filename:
            self.rcfile = filename

        if 'WEST_SIM_ROOT' not in os.environ:
            # sys.stderr.write('-- WARNING -- setting $WEST_SIM_ROOT to current directory ({})\n'.format(os.getcwd()))
            os.environ['WEST_SIM_ROOT'] = os.getcwd()

        self.config.update_from_file(self.rcfile)

    def config_logging(self):
        import logging.config

        logging_config = {
            'version': 1,
            'incremental': False,
            'formatters': {
                'standard': {'format': '-- %(levelname)-8s [%(name)s] -- %(message)s'},
                'debug': {
                    'format': '''\
-- %(levelname)-8s %(asctime)24s PID %(process)-12d TID %(thread)-20d
   from logger "%(name)s"
   at location %(pathname)s:%(lineno)d [%(funcName)s()]
   ::
   %(message)s
'''
                },
            },
            'handlers': {'console': {'class': 'logging.StreamHandler', 'stream': 'ext://sys.stdout', 'formatter': 'standard'}},
            'loggers': {
                'west': {'handlers': ['console'], 'propagate': False},
                'westpa': {'handlers': ['console'], 'propagate': False},
                'oldtools': {'handlers': ['console'], 'propagate': False},
                'westtools': {'handlers': ['console'], 'propagate': False},
                'westext': {'handlers': ['console'], 'propagate': False},
                'work_managers': {'handlers': ['console'], 'propagate': False},
                'py.warnings': {'handlers': ['console'], 'propagate': False},
            },
            'root': {'handlers': ['console']},
        }

        logging_config['loggers'][self.process_name] = {'handlers': ['console'], 'propagate': False}

        if self.verbosity == 'debug':
            logging_config['root']['level'] = 5  # 'DEBUG'
            logging_config['handlers']['console']['formatter'] = 'debug'
        elif self.verbosity == 'verbose':
            logging_config['root']['level'] = 'INFO'
        else:
            logging_config['root']['level'] = 'WARNING'

        logging.config.dictConfig(logging_config)
        logging_config['incremental'] = True

        if self.verbosity == 'debug':
            warnings.resetwarnings()
            warnings.simplefilter("default")
            logging.captureWarnings(True)
        else:
            if not sys.warnoptions:
                warnings.simplefilter("ignore")
            logging.captureWarnings(False)

    def pstatus(self, *args, **kwargs):
        fileobj = kwargs.pop('file', self.status_stream)
        if kwargs.get('termonly', False) and not fileobj.isatty():
            return
        if self.verbosity != 'quiet':
            print(*args, file=fileobj, **kwargs)

    def pstatus_term(self, *args, **kwargs):
        fileobj = kwargs.pop('file', self.status_stream)
        if fileobj.isatty() and self.verbosity != 'quiet':
            print(*args, file=fileobj, **kwargs)

    def pflush(self):
        for stream in (self.status_stream, sys.stdout, sys.stderr):
            try:
                stream.flush()
            except AttributeError:
                pass

    def detect_mab_mapper(self):
        bin_dict = self.config.get(['west', 'system', 'system_options', 'bins'])
        use_mab = False
        if bin_dict is not None:
            mapper = bins_from_yaml_dict(bin_dict)
            use_mab = detect_mab_mapper(mapper)

        return use_mab

    def detect_binless_mapper(self):
        bin_dict = self.config.get(['west', 'system', 'system_options', 'bins'])
        use_binless = False
        if bin_dict is not None:
            mapper = bins_from_yaml_dict(bin_dict)
            use_binless = detect_binless_mapper(mapper)

        return use_binless

    def new_sim_manager(self):
        drivername = self.config.get(['west', 'drivers', 'sim_manager'], 'default')

        if drivername.lower() == 'default':
            use_mab = self.detect_mab_mapper()
            use_binless = self.detect_binless_mapper()

            if use_mab:
                from .binning.mab_manager import MABSimManager

                sim_manager = MABSimManager(rc=self)
            elif use_binless:
                from .binning.binless_manager import BinlessSimManager

                sim_manager = BinlessSimManager(rc=self)
            else:
                from .sim_manager import WESimManager

                sim_manager = WESimManager(rc=self)
        else:
            sim_manager = extloader.get_object(drivername)(rc=self)

        log.debug('loaded simulation manager {!r}'.format(sim_manager))
        return sim_manager

    def get_sim_manager(self):
        if self._sim_manager is None:
            self._sim_manager = self.new_sim_manager()
        return self._sim_manager

    def new_data_manager(self):
        import westpa

        drivername = self.config.get(['west', 'drivers', 'data_manager'], 'hdf5')
        if drivername.lower() in ('hdf5', 'default'):
            data_manager = westpa.core.data_manager.WESTDataManager()
        else:
            data_manager = extloader.get_object(drivername)(rc=self)
        log.debug('loaded data manager: {!r}'.format(data_manager))
        return data_manager

    def get_data_manager(self):
        if self._data_manager is None:
            self._data_manager = self.new_data_manager()
        return self._data_manager

    def new_we_driver(self):
        import westpa

        drivername = self.config.get(['west', 'drivers', 'we_driver'], 'default')

        if drivername.lower() == 'default':
<<<<<<< HEAD
            from .we_driver import WEDriver
=======
            use_mab = self.detect_mab_mapper()
            use_binless = self.detect_binless_mapper()
            if use_mab:
                from .binning.mab_driver import MABDriver

                we_driver = MABDriver()
            elif use_binless:
                from .binning.binless_driver import BinlessDriver

                we_driver = BinlessDriver()
            else:
                from .we_driver import WEDriver
>>>>>>> 02aeae71

                we_driver = WEDriver()
        else:
            we_driver = extloader.get_object(drivername)(rc=self)

        log.debug('loaded WE algorithm driver: {!r}'.format(we_driver))

        subgroup_function = self.config.get(['west', 'drivers', 'subgroup_function'], 'default')
        if subgroup_function.lower() == 'default':
            try:
                subgroup_function = 'westpa.core.we_driver._group_walkers_identity'
                we_driver.subgroup_function = westpa.core.we_driver._group_walkers_identity
            except Exception:
                pass
        else:
            we_driver.subgroup_function = extloader.get_object(subgroup_function)
        we_driver.subgroup_function_kwargs = self.config.get(['west', 'drivers', 'subgroup_arguments'])
        # Necessary if the user hasn't specified any options.
        if we_driver.subgroup_function_kwargs is None:
            we_driver.subgroup_function_kwargs = {}
        log.debug('loaded WE algorithm driver subgrouping function {!r}'.format(subgroup_function))
        log.debug('WE algorithm driver subgrouping function kwargs: {!r}'.format(we_driver.subgroup_function_kwargs))

        return we_driver

    def get_we_driver(self):
        if self._we_driver is None:
            self._we_driver = self.new_we_driver()
        return self._we_driver

    def new_propagator(self):
        drivername = self.config.require(['west', 'propagation', 'propagator'])
        if drivername.lower() == 'executable':
            from westpa.core.propagators.executable import ExecutablePropagator

            propagator = ExecutablePropagator()
        else:
            propagator = extloader.get_object(drivername)(rc=self)
        log.debug('loaded propagator {!r}'.format(propagator))
        return propagator

    def get_propagator(self):
        if self._propagator is None:
            self._propagator = self.new_propagator()
        return self._propagator

    def new_system_driver(self):
        '''
        Returns a new system object either from the driver OR from the YAML
        file. Currently builds off of system then updates with YAML
        overwriting the previous settings if both are specified.

        There are no default settings, all settings MUST be specified
        in the config YAML file OR the system driver.

        Settings that are specified here are:
          Progress coordinate settings:
            Progress coordinate dimensionality
            Progress coordinate length/number of data points in each tau
            Progress coordinate data type
          Bin settings:
            Bin mapper type
            Bins
            Target simulation counts for each bin
          Generic setting for flexibility:
            Both paths allow for generic attribute setting for
            future flexibility.
        '''

        # First step is to see if we have a driver specified
        # if so load that one first, setting the defaults for
        # YAML to possibly modify.

        # I will keep this as is for now since I like the idea
        # of being able to set some defaults from the system
        # driver and then just modify the YAML instead for basic
        # stuff. This might make it easier to set up systems since
        # playing around with the YAML format is easier.

        # Still still has the end-user issue of possibly confusing
        # people, maybe KISS is better, not sure. I'll keep this
        # for development purposes if nothing else.

        system = None
        # Get method checks for us
        sysdrivername = self.config.get(['west', 'system', 'driver'])
        if not sysdrivername:
            # Warn user that driver is not specified
            log.info("System driver not specified")
        else:
            log.info('loading system driver %r' % sysdrivername)
            system = extloader.get_object(sysdrivername)(rc=self)
            log.debug('loaded system driver {!r}'.format(system))
            system.initialize()
        # Second let's see if we have info in the YAML file
        yamloptions = self.config.get(['west', 'system', 'system_options'])
        if not yamloptions:
            # Same here, yaml file doesn't have sys info
            log.info("Config file doesn't contain any system info")
        else:
            log.info("Loading system options from configuration file")
            if system:
                system = self.update_from_yaml(system, yamloptions)
            else:
                system = self.system_from_yaml(yamloptions)

        if system:
            if not yamloptions:
                print("System is being built only off of the system driver")
            return system
        else:
            log.info("No system specified! Exiting program.")
            # Gracefully exit
            raise ValueError("No system defined!")

    def system_from_yaml(self, system_dict):
        """
        System builder directly from the config YAML file.

        Arguments:
          system_dict (dict): Parsed YAML file as a dictionary, parsed by
            PyYAML by default.

        Returns:
          A modified WESTSystem object as defined in yamlcfg.py with
          the parsed settings from the config file.
        """

        yamlSystem = YAMLSystem()
        print("System building only off of the configuration file")
        # Now for the building of the system from YAML we need to use
        # require for these settings since they are musts.

        # First basic pcoord settings
        ndim = self.config.require(['west', 'system', 'system_options', 'pcoord_ndim'])
        plen = self.config.require(['west', 'system', 'system_options', 'pcoord_len'])
        # Dtype needs to be ran as code from YAML file, document YAML code execution syntax
        # somewhere
        ptype = self.config.require(['west', 'system', 'system_options', 'pcoord_dtype'])
        # Bins
        bins_obj = self.config.require(['west', 'system', 'system_options', 'bins'])
        trgt_cnt = self.config.require(['west', 'system', 'system_options', 'bin_target_counts'])
        # Now add the parsed settings to the system
        mapper = bins_from_yaml_dict(bins_obj)
        setattr(yamlSystem, 'pcoord_ndim', ndim)
        setattr(yamlSystem, 'pcoord_len', plen)
        setattr(yamlSystem, 'pcoord_dtype', ptype)
        setattr(yamlSystem, 'bin_mapper', mapper)
        # Check if the supplied target count object is
        # an iterable or not,

        # This one I designed in a way that you can either
        # directly supply an iterable that has the correct
        # size OR an integer. Anything else will fail.

        # Main issue: For higher bin dimensions this
        # is tough since the bins might not correspond
        # properly to the flattened array you are supplying.

        # I might just scrap the iterable later and only allow
        # integers.
        if hasattr(trgt_cnt, "__iter__"):
            assert len(trgt_cnt) == mapper.nbins, "Count iterable size doesn't match the number of bins"
            trgt_cnt_arr = trgt_cnt
        else:
            assert trgt_cnt == int(trgt_cnt), "Counts are not integer valued, ambiguous input"
            trgt_cnt_arr = np.zeros(mapper.nbins)
            trgt_cnt_arr[:] = trgt_cnt
        setattr(yamlSystem, 'bin_target_counts', trgt_cnt_arr)

        # Attach generic attribute to system
        for attr in system_dict.keys():
            if not hasattr(yamlSystem, attr):
                setattr(yamlSystem, attr, system_dict[attr])

        # Return complete system
        return yamlSystem

    def update_from_yaml(self, init_system, system_dict):
        """
        Updates the system built from the driver with the options
        from the YAML file. For now it overwrites everything specified
        in the system driver.

        Arguments:
          system_dict (dict): Parsed YAML file as a dictionary, parsed by
            PyYAML by default.
          init_system (WESTSystem): System returned by the driver.

        Returns:
          A modified WESTSystem object with settings from the system
          driver and the config YAML file.
        """

        # First we want to overwrite whatever we have from the YAML
        # file.
        print("Updating system with the options from the configuration file")
        for key, value in system_dict.items():
            if key == 'pcoord_ndim':
                self.overwrite_option(init_system, key, value)
            elif key == 'pcoord_len':
                self.overwrite_option(init_system, key, value)
            elif key == 'pcoord_dtype':
                self.overwrite_option(init_system, key, value)
            elif key == "bins":
                self.overwrite_option(init_system, 'bin_mapper', bins_from_yaml_dict(value))
        # Target counts have to be parsed after we have a mapper in
        # place
        try:
            trgt_cnt = system_dict['bin_target_counts']
            if hasattr(trgt_cnt, "__iter__"):
                assert len(trgt_cnt) == init_system.bin_mapper.nbins, "Count iterable size doesn't match the number of bins"
                trgt_cnt_arr = trgt_cnt
            else:
                assert trgt_cnt == int(trgt_cnt), "Counts are not integer valued, ambiguous input"
                trgt_cnt_arr = np.zeros(init_system.bin_mapper.nbins)
                trgt_cnt_arr[:] = int(trgt_cnt)
            self.overwrite_option(init_system, 'bin_target_counts', trgt_cnt_arr)
        except KeyError:
            pass
        # The generic attribute settings added here
        for attr in system_dict.keys():
            if not hasattr(init_system, attr):
                setattr(init_system, attr, system_dict[attr])
        return init_system

    def overwrite_option(self, system, key, value):
        if hasattr(system, key):
            log.info("Overwriting system option: %s" % key)
        setattr(system, key, value)

    def get_system_driver(self):
        if self._system is None:
            self._system = self.new_system_driver()
        return self._system

    def get_work_manager(self):
        return self.work_manager

    def clear_state(self):
        self._sim_manager = None
        self._system = None
        self._data_manager = None
        self._we_driver = None
        self._propagator = None

    propagator = property(get_propagator)
    we_driver = property(get_we_driver)
    system = property(get_system_driver)
    data_manager = property(get_data_manager)
    sim_manager = property(get_sim_manager)<|MERGE_RESOLUTION|>--- conflicted
+++ resolved
@@ -392,24 +392,9 @@
         drivername = self.config.get(['west', 'drivers', 'we_driver'], 'default')
 
         if drivername.lower() == 'default':
-<<<<<<< HEAD
             from .we_driver import WEDriver
-=======
-            use_mab = self.detect_mab_mapper()
-            use_binless = self.detect_binless_mapper()
-            if use_mab:
-                from .binning.mab_driver import MABDriver
-
-                we_driver = MABDriver()
-            elif use_binless:
-                from .binning.binless_driver import BinlessDriver
-
-                we_driver = BinlessDriver()
-            else:
-                from .we_driver import WEDriver
->>>>>>> 02aeae71
-
-                we_driver = WEDriver()
+
+            we_driver = WEDriver()
         else:
             we_driver = extloader.get_object(drivername)(rc=self)
 
